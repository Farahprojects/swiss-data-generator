/*─────────────────────── orchestrator.ts (cleaned) ────────────────────────
   Central workflow handler for astrology-report generation
──────────────────────────────────────────────────────────────────────────*/

import { createClient, SupabaseClient } from "https://esm.sh/@supabase/supabase-js@2";

/*────────────────────────── CONFIG & HELPERS ────────────────────────────────*/
const EDGE_ENGINES = [
  "standard-report",
  "standard-report-one",
  "standard-report-two",
];

const initSupabase = () => {
  const url = Deno.env.get("SUPABASE_URL")!;
  const key = Deno.env.get("SUPABASE_SERVICE_ROLE_KEY")!;
  return createClient(url, key);
};

function check<T>(q: any): T {
  if (q.error) {
    console.error("[orchestrator] ❌ Database operation failed:", q.error);
    throw q.error;
  }
  return q.data;
}

const isUUID = (v: string) =>
  /^[0-9a-f]{8}-[0-9a-f]{4}-[1-5][0-9a-f]{3}-[89ab][0-9a-f]{3}-[0-9a-f]{12}$/i.test(v);

/*────────────────────────── VALIDATION LAYER ────────────────────────────────*/
interface ReportPayload {
  endpoint: string;
  report_type: string;
  user_id?: string;
  apiKey?: string;
  chartData: any;
  is_guest?: boolean;
  [k: string]: any;
}

async function validateRequest(
  supabase: SupabaseClient,
  p: ReportPayload,
): Promise<{ ok: true } | { ok: false; reason: string }> {
  console.log("[orchestrator] 🔍 Validating request:", {
    report_type: p.report_type,
    endpoint: p.endpoint,
    is_guest: p.is_guest,
  });

  const { data: promptExists, error: promptError } = await supabase
    .from("report_prompts")
    .select("name")
    .eq("name", p.report_type)
    .maybeSingle();
  
  if (promptError) {
    console.error("[orchestrator] ❌ Error checking report_prompts:", promptError);
    return { ok: false, reason: `Database error: ${promptError.message}` };
  }
  
  if (!promptExists) {
    console.error("[orchestrator] ❌ Report type not found in report_prompts:", p.report_type);
    return { ok: false, reason: "Invalid report_type" };
  }

  if (!p.endpoint) {
    console.error("[orchestrator] ❌ Missing endpoint field");
    return { ok: false, reason: "Missing endpoint" };
  }
  if (!p.chartData) {
    console.error("[orchestrator] ❌ Missing chartData field");
    return { ok: false, reason: "Missing chartData" };
  }

  if (p.is_guest) {
    const { data: guest, error: guestError } = await supabase
      .from("guest_reports")
      .select("id")
      .eq("id", p.user_id)
      .maybeSingle();
    
    if (guestError) {
      console.error("[orchestrator] ❌ Error checking guest_reports:", guestError);
      return { ok: false, reason: `Guest validation error: ${guestError.message}` };
    }
    
    if (!guest) {
      console.error("[orchestrator] ❌ Guest ID not found in guest_reports:", p.user_id);
      return { ok: false, reason: "Guest ID not found" };
    }

    console.log(`[orchestrator] ✅ Guest validation passed for guest ID: ${p.user_id}`);
  } else {
    if (!p.user_id || !isUUID(p.user_id)) {
      console.error("[orchestrator] ❌ Invalid user_id format:", p.user_id);
      return { ok: false, reason: "user_id missing or not a UUID" };
    }

    // Skip auth_uid_exists check - let the flow proceed without it
    console.log(`[orchestrator] ✅ Skipping auth_uid_exists check for authenticated user: ${p.user_id}`);
  }

  return { ok: true };
}

/*────────────────── DB HELPERS: engine + logging ───────────────────────────*/
async function getNextEngine(supabase: SupabaseClient) {
  const { data: last, error } = await supabase
    .from("report_logs")
    .select("engine_used")
    .order("created_at", { ascending: false })
    .limit(1)
    .maybeSingle();
    
  if (error) {
    console.error("[orchestrator] ❌ Error fetching last engine:", error);
    return EDGE_ENGINES[0];
  }
  
  const idx = last ? EDGE_ENGINES.indexOf(last.engine_used) : -1;
  const nextEngine = EDGE_ENGINES[(idx + 1) % EDGE_ENGINES.length];
  
  console.log("[orchestrator] 🎯 Selected engine:", nextEngine);
  
  return nextEngine;
}

async function logFailedAttempt(
  supabase: SupabaseClient,
  payload: ReportPayload,
  engine: string,
  errorMessage: string,
  durationMs?: number,
) {
  // Store the user_id (guest report ID or auth user ID) as string in report_logs
  const user_id = payload.user_id;

  const logData = {
    api_key: payload.apiKey ?? null,
    user_id: user_id, // Now expects TEXT type
    report_type: payload.report_type,
    endpoint: payload.endpoint,
    engine_used: engine,
    status: "failed",
    error_message: errorMessage,
    duration_ms: durationMs ?? null,
  };
  
  console.log("[orchestrator] 📝 ATTEMPTING TO LOG FAILED ATTEMPT:", {
    user_id: logData.user_id,
    report_type: logData.report_type,
    engine_used: logData.engine_used,
    status: logData.status,
    error_message: logData.error_message,
    duration_ms: logData.duration_ms
  });

  try {
    // Remove .select() and only check for an error
    const { error } = await supabase.from("report_logs").insert(logData);
    
    if (error) {
      console.error("[orchestrator] ❌ FAILED ATTEMPT LOG INSERT ERROR:", error);
      throw error;
    }
    
    console.log("[orchestrator] ✅ SUCCESSFULLY LOGGED FAILED ATTEMPT.");
  } catch (error) {
    console.error("[orchestrator] ❌ Failed to log failed attempt:", error);
  }
}

/*───────────────── MAIN EXPORT: processReportRequest ───────────────────────*/
interface ReportResult {
  success: boolean;
  report?: any;
  errorMessage?: string;
}

export const processReportRequest = async (
  payload: ReportPayload,
): Promise<ReportResult> => {
  console.log("[orchestrator] 🟢 Processing report request:", {
    report_type: payload.report_type,
    endpoint: payload.endpoint,
    is_guest: payload.is_guest,
  });
  
  const start = Date.now();
  const supabase = initSupabase();

  const v = await validateRequest(supabase, payload);
  if (!v.ok) {
    console.warn(`[orchestrator] 🔴 Validation failed: ${v.reason}`);
    await logFailedAttempt(supabase, payload, "validator", v.reason, Date.now() - start);
    return { success: false, errorMessage: v.reason };
  }

  const engine = await getNextEngine(supabase);

  let reportContent = "";
  try {
    const edgeUrl = `${Deno.env.get("SUPABASE_URL")}/functions/v1/${engine}`;
    const requestPayload = { ...payload, reportType: payload.report_type, selectedEngine: engine };
    
    console.log("[orchestrator] 🌐 Calling edge function:", engine);
    
    const response = await fetch(edgeUrl, {
      method: "POST",
      headers: { "Content-Type": "application/json" },
      body: JSON.stringify(requestPayload),
    });

    if (!response.ok) {
      const errText = await response.text();
      console.error("[orchestrator] ❌ Edge function failed:", errText);
      await logFailedAttempt(supabase, payload, engine, errText, Date.now() - start);
      return { success: false, errorMessage: errText };
    }

    const json = await response.json();
    reportContent = json.report?.content ?? json.report;
  } catch (e) {
    const msg = e instanceof Error ? e.message : String(e);
    console.error("[orchestrator] ❌ Exception during edge function call:", msg);
    await logFailedAttempt(supabase, payload, engine, msg, Date.now() - start);
    return { success: false, errorMessage: msg };
  }

<<<<<<< HEAD
  // Update the existing row created by the AI engine with orchestrator-specific data
  try {
    const { error } = await supabase
      .from("report_logs")
      .update({
        api_key: payload.apiKey ?? null,
        updated_at: new Date().toISOString()
      })
      .eq("user_id", payload.user_id)
      .eq("status", "success");
    
    if (error) {
      console.error("[orchestrator] ❌ Failed to update report_logs:", error);
    } else {
      console.log("[orchestrator] ✅ Successfully updated report_logs with orchestrator data");
    }
  } catch (error) {
    console.error("[orchestrator] ❌ Exception updating report_logs:", error);
  }

  // Log success to console
  console.log("[orchestrator] 📝 SUCCESS:", {
    user_id: payload.user_id,
=======
  const ids = {
    user_id: payload.is_guest ? null : payload.user_id,
    client_id: payload.is_guest ? payload.user_id : null,
  };

  // Store the user_id (guest report ID or auth user ID) as string in report_logs
  const user_id = payload.user_id;

  const successLogData = {
    api_key: payload.apiKey ?? null,
    user_id: user_id, // Now expects TEXT type
>>>>>>> 8f16bf45
    report_type: payload.report_type,
    endpoint: payload.endpoint,
    engine_used: engine,
    report_text: reportContent,
    status: "success",
    duration_ms: Date.now() - start,
  };

  // 🔍 DEBUG: Log exactly what we're trying to insert
  console.log("🔍 [orchestrator] SUCCESS LOG INSERT DEBUG:", {
    user_id: successLogData.user_id,
    user_id_type: typeof successLogData.user_id,
    user_id_length: successLogData.user_id ? successLogData.user_id.length : 0,
    is_guest: payload.is_guest,
    successLogData_keys: Object.keys(successLogData),
    successLogData_user_id: successLogData.user_id,
    successLogData_user_id_type: typeof successLogData.user_id,
    file: "reportOrchestrator.ts:success_insert",
    function: "processReportRequest"
  });
  
  console.log("[orchestrator] 📝 ATTEMPTING TO LOG SUCCESS TO report_logs:", {
    user_id: successLogData.user_id,
    report_type: successLogData.report_type,
    engine_used: successLogData.engine_used,
    status: successLogData.status,
    duration_ms: successLogData.duration_ms,
    report_text_length: successLogData.report_text?.length || 0
  });

  try {
    // 🔍 DEBUG: Check database constraints first
    console.log("🔍 [orchestrator] CHECKING DATABASE CONSTRAINTS...");
    const { data: constraintData, error: constraintError } = await supabase.rpc('check_report_logs_constraints', {});
    if (constraintError) {
      console.error("🔍 [orchestrator] ❌ CONSTRAINT CHECK ERROR:", constraintError);
    } else {
      console.log("🔍 [orchestrator] ✅ CONSTRAINT CHECK RESULT:", constraintData);
    }

    // Remove .select() and only check for an error
    const { error } = await supabase.from("report_logs").insert(successLogData);
    
    if (error) {
      console.error("[orchestrator] ❌ SUCCESS LOG INSERT ERROR:", error);
      throw error;
    }
    
    // Update the success log to use the data we already have, since we are no longer fetching it back
    console.log("[orchestrator] ✅ SUCCESSFULLY LOGGED TO report_logs:", {
      user_id: successLogData.user_id,
      report_type: successLogData.report_type,
      status: successLogData.status,
    });
  } catch (error) {
    console.error("[orchestrator] ❌ Failed to save success log:", error);
  }

  const finalResult = {
    success: true,
    report: {
      title: `${payload.report_type} ${payload.endpoint} Report`,
      content: reportContent,
      generated_at: new Date().toISOString(),
      engine_used: engine,
    },
  };
  
  console.log("[orchestrator] 🎉 Report generation completed:", {
    title: finalResult.report.title,
    contentLength: finalResult.report.content?.length || 0,
    engine: finalResult.report.engine_used,
  });

  return finalResult;
};<|MERGE_RESOLUTION|>--- conflicted
+++ resolved
@@ -229,7 +229,6 @@
     return { success: false, errorMessage: msg };
   }
 
-<<<<<<< HEAD
   // Update the existing row created by the AI engine with orchestrator-specific data
   try {
     const { error } = await supabase
@@ -253,76 +252,12 @@
   // Log success to console
   console.log("[orchestrator] 📝 SUCCESS:", {
     user_id: payload.user_id,
-=======
-  const ids = {
-    user_id: payload.is_guest ? null : payload.user_id,
-    client_id: payload.is_guest ? payload.user_id : null,
-  };
-
-  // Store the user_id (guest report ID or auth user ID) as string in report_logs
-  const user_id = payload.user_id;
-
-  const successLogData = {
-    api_key: payload.apiKey ?? null,
-    user_id: user_id, // Now expects TEXT type
->>>>>>> 8f16bf45
     report_type: payload.report_type,
-    endpoint: payload.endpoint,
     engine_used: engine,
-    report_text: reportContent,
     status: "success",
     duration_ms: Date.now() - start,
-  };
-
-  // 🔍 DEBUG: Log exactly what we're trying to insert
-  console.log("🔍 [orchestrator] SUCCESS LOG INSERT DEBUG:", {
-    user_id: successLogData.user_id,
-    user_id_type: typeof successLogData.user_id,
-    user_id_length: successLogData.user_id ? successLogData.user_id.length : 0,
-    is_guest: payload.is_guest,
-    successLogData_keys: Object.keys(successLogData),
-    successLogData_user_id: successLogData.user_id,
-    successLogData_user_id_type: typeof successLogData.user_id,
-    file: "reportOrchestrator.ts:success_insert",
-    function: "processReportRequest"
-  });
-  
-  console.log("[orchestrator] 📝 ATTEMPTING TO LOG SUCCESS TO report_logs:", {
-    user_id: successLogData.user_id,
-    report_type: successLogData.report_type,
-    engine_used: successLogData.engine_used,
-    status: successLogData.status,
-    duration_ms: successLogData.duration_ms,
-    report_text_length: successLogData.report_text?.length || 0
-  });
-
-  try {
-    // 🔍 DEBUG: Check database constraints first
-    console.log("🔍 [orchestrator] CHECKING DATABASE CONSTRAINTS...");
-    const { data: constraintData, error: constraintError } = await supabase.rpc('check_report_logs_constraints', {});
-    if (constraintError) {
-      console.error("🔍 [orchestrator] ❌ CONSTRAINT CHECK ERROR:", constraintError);
-    } else {
-      console.log("🔍 [orchestrator] ✅ CONSTRAINT CHECK RESULT:", constraintData);
-    }
-
-    // Remove .select() and only check for an error
-    const { error } = await supabase.from("report_logs").insert(successLogData);
-    
-    if (error) {
-      console.error("[orchestrator] ❌ SUCCESS LOG INSERT ERROR:", error);
-      throw error;
-    }
-    
-    // Update the success log to use the data we already have, since we are no longer fetching it back
-    console.log("[orchestrator] ✅ SUCCESSFULLY LOGGED TO report_logs:", {
-      user_id: successLogData.user_id,
-      report_type: successLogData.report_type,
-      status: successLogData.status,
-    });
-  } catch (error) {
-    console.error("[orchestrator] ❌ Failed to save success log:", error);
-  }
+    report_text_length: reportContent?.length || 0
+  });
 
   const finalResult = {
     success: true,
