import React, { useState, useEffect, useRef } from 'react';
import { useLocation } from 'react-router-dom';
import HeroSection from '@/components/public-report/HeroSection';
import FeaturesSection from '@/components/public-report/FeaturesSection';
import TestsSection from '@/components/public-report/TestsSection';
import TheraiChatGPTSection from '@/components/public-report/TheraiChatGPTSection';
import { ReportForm } from '@/components/shared/ReportForm';
import Footer from '@/components/Footer';
import { supabase } from '@/integrations/supabase/client';
import Logo from '@/components/Logo';
import { Card, CardContent } from "@/components/ui/card";
import { Button } from "@/components/ui/button";
import { AlertTriangle } from "lucide-react";
import { storeGuestReportId } from '@/utils/urlHelpers';
import { log } from '@/utils/logUtils';
import { useIsMobile } from '@/hooks/use-mobile';
import { useStripeSuccess } from '@/contexts/StripeSuccessContext';

import MobileReportDrawer from '@/components/public-report/MobileReportDrawer';
import MobileReportSheet from '@/components/public-report/MobileReportSheet';
import { SuccessScreen } from '@/components/public-report/SuccessScreen';
import { useReportModal } from '@/contexts/ReportModalContext';

const PublicReport = () => {
  // Synchronous URL parsing - happens before any React logic
  const urlParams = new URLSearchParams(window.location.search);
  const guestId = urlParams.get("guest_id");
  const sessionId = urlParams.get("session_id");
  const status = urlParams.get("status");
  const isStripeSuccessReturn = status === 'success' && !!sessionId;

  // ALL HOOKS MUST BE DECLARED FIRST - NEVER INSIDE TRY-CATCH

  const [showCancelledMessage, setShowCancelledMessage] = useState(false);
  const [activeGuestId, setActiveGuestId] = useState<string | null>(guestId || null);
  const [isGuestIdLoading, setIsGuestIdLoading] = useState(true);
  const [isMobileDrawerOpen, setIsMobileDrawerOpen] = useState(false);
  const [isStripeReturn, setIsStripeReturn] = useState(isStripeSuccessReturn);
  const [unifiedSuccessData, setUnifiedSuccessData] = useState<{ guestReportId: string; name: string; email: string } | null>(null);
  const location = useLocation();
  const isMobile = useIsMobile();
  const { stripeSuccess, setStripeSuccess, proceedToReport } = useStripeSuccess();
  const { open, isOpen } = useReportModal();
  

  // Refs for scrolling
  const successScreenRef = useRef<HTMLDivElement>(null);
  const reportFormRef = useRef<HTMLDivElement>(null);
  // Hero observer ref and visibility state for mobile Unlock FAB
  const heroRef = useRef<HTMLDivElement>(null);
  const [showUnlockFab, setShowUnlockFab] = useState(false);

  // Process Stripe return immediately if detected
  useEffect(() => {
    // Phase 1: Check for existing URL state first.
    let currentGuestId = guestId;

    // Phase 2: If no guest_id in URL, try to recover from storage.
    if (!currentGuestId) {
      try {
        const reportUrlFromStorage = localStorage.getItem('reportUrl') || sessionStorage.getItem('reportUrl');
        if (reportUrlFromStorage) {
          console.log('[Recovery] Found reportUrl in storage:', reportUrlFromStorage);
          // Update the URL in the address bar without reloading the page.
          window.history.replaceState({}, '', reportUrlFromStorage);
          // Re-parse the URL to get the guest_id.
          const recoveredUrlParams = new URLSearchParams(new URL(reportUrlFromStorage).search);
          currentGuestId = recoveredUrlParams.get("guest_id");
          console.log('[Recovery] Recovered guest_id from storage:', currentGuestId);
        }
      } catch (e) {
        console.error('[Recovery] Error recovering report URL from storage:', e);
      }
    }


    // Phase 3: Process Stripe return or standard guest flow with the determined guest ID.
    if (isStripeSuccessReturn && currentGuestId) {
      log('info', '🎯 Immediate Stripe success detection', { guestId: currentGuestId, sessionId, status }, 'publicReport');
      
      // Update global state immediately - webhook will handle report generation
      setStripeSuccess({
        showSuccessModal: true,
        guestId: currentGuestId,
        sessionId,
        status,
        isProcessing: true,
        showOriginalSuccessScreen: false
      });
      
      // Clean URL parameters immediately
      const newUrl = new URL(window.location.href);
      newUrl.searchParams.delete('guest_id');
      newUrl.searchParams.delete('session_id');
      newUrl.searchParams.delete('status');
      window.history.replaceState({}, '', newUrl.toString());
    }
    
<<<<<<< HEAD
    // Simple guest ID handling - URL only
    if (currentGuestId) {
      log('info', 'Guest ID found, storing and setting state', { guestId: currentGuestId }, 'publicReport');
      storeGuestReportId(currentGuestId);
      setActiveGuestId(currentGuestId);
=======
    // Simple guest ID handling - URL only; if missing, try recover via stored reportUrl
    if (guestId) {
      log('info', 'Guest ID found, storing and setting state', { guestId }, 'publicReport');
      storeGuestReportId(guestId);
      setActiveGuestId(guestId);
    } else {
      try {
        const savedUrl = localStorage.getItem('reportUrl') || sessionStorage.getItem('reportUrl');
        if (savedUrl && typeof window !== 'undefined') {
          // Replace location to recovered URL (stays on this page but with params)
          window.history.replaceState({}, '', savedUrl);
          const params = new URL(savedUrl).searchParams;
          const recoveredId = params.get('guest_id');
          if (recoveredId) {
            setActiveGuestId(recoveredId);
            setUnifiedSuccessData({ guestReportId: recoveredId, name: '', email: '' });
          }
        }
      } catch {}
>>>>>>> c1005c6a
    }
    
    setIsGuestIdLoading(false);
    log('debug', 'Final activeGuestId will be', { finalId: currentGuestId }, 'publicReport');
  }, []);

  // Effect to show success screen if a guest ID is present (from URL or recovery)
  useEffect(() => {
    if (!isGuestIdLoading && activeGuestId) {
      // If we have a guest ID but the success screen isn't showing, trigger it.
      // This is primarily for the refresh/recovery flow.
      if (!unifiedSuccessData && !stripeSuccess.showOriginalSuccessScreen) {
        setUnifiedSuccessData({ guestReportId: activeGuestId, name: '', email: '' });
      }
    }
  }, [isGuestIdLoading, activeGuestId, unifiedSuccessData, stripeSuccess.showOriginalSuccessScreen]);


  // Function to trigger report generation via process-paid-report (fire-and-forget)
  const triggerReportGeneration = (guestId: string, sessionId?: string) => {
    log('info', '🔄 Triggering report generation via process-paid-report (fire-and-forget)', { guestId, sessionId }, 'publicReport');
    
    // Fire-and-forget - don't await
    supabase.functions.invoke('process-paid-report', {
      body: {
        guest_id: guestId,
        session_id: sessionId
      }
    }).then(({ data, error }) => {
      if (error) {
        log('error', '❌ process-paid-report failed', { error, guestId }, 'publicReport');
        console.error('process-paid-report error:', error);
      } else {
        log('info', '✅ process-paid-report successful', { data, guestId }, 'publicReport');
      }
    }).catch((err) => {
      log('error', '❌ process-paid-report exception', { error: err, guestId }, 'publicReport');
      console.error('process-paid-report exception:', err);
    });
  };

  // Trigger report generation and transition to success screen when popup appears
  useEffect(() => {
    if (stripeSuccess.showSuccessModal && stripeSuccess.isProcessing && stripeSuccess.guestId) {
      // Fire-and-forget report generation
      triggerReportGeneration(stripeSuccess.guestId, stripeSuccess.sessionId || undefined);
      
      // Immediately transition to success screen with guest ID
      try { sessionStorage.removeItem('pendingFlow'); } catch {}
      setStripeSuccess({
        showSuccessModal: false,
        guestId: stripeSuccess.guestId,
        sessionId: stripeSuccess.sessionId,
        status: 'success',
        isProcessing: false,
        showOriginalSuccessScreen: true
      });
    }
  }, [stripeSuccess.showSuccessModal, stripeSuccess.isProcessing, stripeSuccess.guestId, stripeSuccess.sessionId]);

  // Check for cancelled payment status
  useEffect(() => {
    const params = new URLSearchParams(location.search);
    if (params.get('status') === 'cancelled') {
      setShowCancelledMessage(true);
    }
  }, [location.search]);



  const handleGetReportClick = () => {
    if (isMobile) {
      // Open mobile drawer
      setIsMobileDrawerOpen(true);
    } else {
      // Check if success screen is visible, otherwise scroll to form
      if (successScreenRef.current) {
        successScreenRef.current.scrollIntoView({ behavior: 'smooth' });
      } else {
        const reportSection = document.querySelector('#report-form');
        if (reportSection && reportSection instanceof HTMLElement) {
          reportSection.scrollIntoView({ behavior: 'smooth' });
        }
      }
    }
  };

  // Reset potential stale success state when opening the mobile drawer
  useEffect(() => {
    if (isMobileDrawerOpen) {
      setUnifiedSuccessData(null);
    }
  }, [isMobileDrawerOpen]);

  // Shared scroll function that can be used for both form and success screen
  const scrollToReportSection = () => {
    if (typeof window !== 'undefined') {
      // Check if success screen is visible, otherwise scroll to form
      if (successScreenRef.current) {
        successScreenRef.current.scrollIntoView({ behavior: 'smooth' });
      } else {
        const reportSection = document.querySelector('#report-form');
        if (reportSection && reportSection instanceof HTMLElement) {
          reportSection.scrollIntoView({ behavior: 'smooth' });
        }
      }
    }
  };
  
  // Observe hero visibility to toggle mobile Unlock FAB with smooth transition
  useEffect(() => {
    if (!isMobile) return;
    const target = heroRef.current;
    if (!target) return;
    const observer = new IntersectionObserver(([entry]) => {
      setShowUnlockFab(!entry.isIntersecting);
    }, { threshold: 0 });
    observer.observe(target);
    return () => {
      try { observer.disconnect(); } catch {}
    };
  }, [isMobile]);

  // Auto-open report modal when a guest ID is present (once per session)
  useEffect(() => {
    if (isGuestIdLoading) return;
    if (isOpen) return;

    const alreadyOpened = sessionStorage.getItem('autoOpenedReportModal') === '1';
    if (alreadyOpened) return;

    const id = activeGuestId;
    if (!id) return;

    const t = setTimeout(() => {
      try {
        open(id);
        sessionStorage.setItem('autoOpenedReportModal', '1');
      } catch (e) {
        console.warn('Auto-open modal failed', e);
      }
    }, 300);

    return () => clearTimeout(t);
  }, [isGuestIdLoading, isOpen, activeGuestId, open]);


  const handleDismissCancelMessage = () => {
    setShowCancelledMessage(false);
    // Clear the status from URL
    const newUrl = new URL(window.location.href);
    newUrl.searchParams.delete('status');
    window.history.replaceState({}, '', newUrl.toString());
  };



  // Show loading spinner while determining guest ID
  if (isGuestIdLoading) {
    return (
      <div className="min-h-screen flex items-center justify-center p-8">
        <div className="text-center space-y-6">
          <div className="w-12 h-12 border-2 border-gray-200 border-t-gray-900 rounded-full animate-spin mx-auto"></div>
          <p className="text-xl text-gray-600 font-light">Loading...</p>
        </div>
      </div>
    );
  }

  try {
    return (
      <div className="min-h-screen bg-background">
        {/* Show cancelled payment message */}
        {showCancelledMessage && (
          <div className="fixed top-4 left-1/2 transform -translate-x-1/2 z-50 w-full max-w-md px-4">
            <Card className="border-amber-200 bg-amber-50">
              <CardContent className="p-4">
                <div className="flex items-center gap-3">
                  <AlertTriangle className="h-5 w-5 text-amber-600 flex-shrink-0" />
                  <div className="flex-1">
                    <p className="text-sm font-medium text-amber-800">Payment Cancelled</p>
                    <p className="text-xs text-amber-700">Your payment was cancelled. You can try again anytime.</p>
                  </div>
                  <Button 
                    variant="ghost" 
                    size="sm" 
                    onClick={handleDismissCancelMessage}
                    className="text-amber-600 hover:text-amber-800 hover:bg-amber-100"
                  >
                    ×
                  </Button>
                </div>
              </CardContent>
            </Card>
          </div>
        )}

        {/* Animated header with logo */}
        <header className="fixed top-0 left-0 z-50 p-6">
          <div 
            className="transition-opacity duration-300 ease-out"

          >
            <Logo size="md" asLink={false} />
          </div>
        </header>
        
        <div ref={heroRef}>
          <HeroSection onGetReportClick={handleGetReportClick} />
        </div>
        
        {/* Sample Report Section */}
        <section className="py-24 bg-gradient-to-b from-white to-gray-50/30">
          <div className="w-full md:px-4 md:container md:mx-auto">
            <div className="max-w-6xl mx-auto">
              <div className="text-center mb-20">
                <h2 className="text-4xl md:text-5xl font-light text-gray-900 mb-6 tracking-tight">
                  See What You'll Get
                </h2>
                <p className="text-lg text-gray-500 max-w-2xl mx-auto leading-relaxed">
                  Real psychological profiles with actionable insights - see the depth and precision you'll receive.
                </p>
              </div>

              {/* Sync Pro Compatibility Preview */}
              <div className="mb-24">
                <div className="flex flex-col md:grid md:grid-cols-2 gap-0 md:gap-12 mb-16">
                  {/* Peter's Profile */}
                  <div className="bg-white/80 backdrop-blur-sm rounded-none md:rounded-2xl p-0 md:p-8 border-0 md:border border-gray-200/50 hover:border-gray-300/60 transition-all duration-500 hover:translate-y-[-2px] group mb-4 md:mb-0">
                    <div className="p-3 md:p-0">
                      <div className="text-center mb-8">
                        <h3 className="text-2xl font-light text-gray-900 mb-2 tracking-tight">Peter Farah</h3>
                        <p className="text-gray-600 font-normal">Creative Visionary • Structured Strategist</p>
                      </div>
                      
                      <div className="space-y-6">
                      <div className="transform group-hover:translate-x-1 transition-transform duration-300">
                        <h4 className="font-medium text-gray-900 mb-2 text-sm tracking-wide uppercase">Communication Style</h4>
                        <p className="text-gray-600 text-sm leading-relaxed">Expressive and conceptual, prefers big-picture discussions with room for structured planning.</p>
                      </div>
                      
                      <div className="transform group-hover:translate-x-1 transition-transform duration-500">
                        <h4 className="font-medium text-gray-900 mb-2 text-sm tracking-wide uppercase">Decision Making</h4>
                        <p className="text-gray-600 text-sm leading-relaxed">Balances intuitive insights with methodical analysis, values both innovation and process.</p>
                      </div>
                      
                      <div className="transform group-hover:translate-x-1 transition-transform duration-700">
                        <h4 className="font-medium text-gray-900 mb-2 text-sm tracking-wide uppercase">Relationship Needs</h4>
                        <p className="text-gray-600 text-sm leading-relaxed">Thrives with partners who appreciate both creative freedom and collaborative planning.</p>
                      </div>
                      </div>
                    </div>
                  </div>

                  {/* Olivia's Profile */}
                  <div className="bg-white/80 backdrop-blur-sm rounded-none md:rounded-2xl p-0 md:p-8 border-0 md:border border-gray-200/50 hover:border-gray-300/60 transition-all duration-500 hover:translate-y-[-2px] group">
                    <div className="p-3 md:p-0">
                      <div className="text-center mb-8">
                        <h3 className="text-2xl font-light text-gray-900 mb-2 tracking-tight">Olivia Patten</h3>
                        <p className="text-gray-600 font-normal">Intuitive Connector • Detail Orchestrator</p>
                      </div>
                      
                      <div className="space-y-6">
                      <div className="transform group-hover:translate-x-1 transition-transform duration-300">
                        <h4 className="font-medium text-gray-900 mb-2 text-sm tracking-wide uppercase">Communication Style</h4>
                        <p className="text-gray-600 text-sm leading-relaxed">Empathetic and thorough, excels at reading between the lines and organizing details.</p>
                      </div>
                      
                      <div className="transform group-hover:translate-x-1 transition-transform duration-500">
                        <h4 className="font-medium text-gray-900 mb-2 text-sm tracking-wide uppercase">Decision Making</h4>
                        <p className="text-gray-600 text-sm leading-relaxed">Combines emotional intelligence with systematic execution, values harmony and efficiency.</p>
                      </div>
                      
                      <div className="transform group-hover:translate-x-1 transition-transform duration-700">
                        <h4 className="font-medium text-gray-900 mb-2 text-sm tracking-wide uppercase">Relationship Needs</h4>
                        <p className="text-gray-600 text-sm leading-relaxed">Values partners who bring vision while appreciating her attention to emotional nuances.</p>
                      </div>
                      </div>
                    </div>
                  </div>
                </div>

                {/* Their Sync Dynamic */}
                <div className="relative overflow-hidden bg-white/60 backdrop-blur-sm rounded-none md:rounded-2xl p-4 md:p-12 border-0 md:border border-gray-200/50">
                  {/* Subtle background elements */}
                  <div className="absolute inset-0 opacity-20">
                    <div className="absolute top-6 left-12 w-1 h-1 bg-gray-400 rounded-full animate-pulse"></div>
                    <div className="absolute top-12 right-16 w-0.5 h-0.5 bg-gray-500 rounded-full animate-ping" style={{animationDelay: '1s'}}></div>
                    <div className="absolute bottom-8 left-1/4 w-1 h-1 bg-gray-400 rounded-full animate-pulse" style={{animationDelay: '2s'}}></div>
                    <div className="absolute bottom-12 right-1/3 w-0.5 h-0.5 bg-gray-500 rounded-full animate-ping" style={{animationDelay: '0.5s'}}></div>
                  </div>

                  <h3 className="text-3xl md:text-4xl font-light text-gray-900 mb-12 text-center relative z-10 tracking-tight">
                    Their Sync Dynamic
                    <div className="absolute -bottom-3 left-1/2 transform -translate-x-1/2 w-16 h-px bg-gradient-to-r from-transparent via-gray-400 to-transparent"></div>
                  </h3>
                  
                  <div className="grid md:grid-cols-3 gap-12 relative z-10">
                    <div className="text-center group">
                      <div className="w-24 h-24 bg-gray-50 border border-gray-200/50 rounded-full flex items-center justify-center mx-auto mb-6 hover:scale-105 transition-all duration-500 hover:border-gray-300/60">
                        <span className="text-3xl font-light text-gray-700 group-hover:scale-110 transition-transform duration-300">92%</span>
                      </div>
                      <h4 className="font-medium text-gray-900 mb-3 text-sm tracking-wide uppercase group-hover:text-gray-700 transition-colors duration-300">Vision Alignment</h4>
                      <p className="text-gray-600 text-sm leading-relaxed">Both value growth and structured progress toward shared goals.</p>
                    </div>
                    
                    <div className="text-center group">
                      <div className="w-24 h-24 bg-gray-50 border border-gray-200/50 rounded-full flex items-center justify-center mx-auto mb-6 hover:scale-105 transition-all duration-500 hover:border-gray-300/60" style={{animationDelay: '0.2s'}}>
                        <span className="text-3xl font-light text-gray-700 group-hover:scale-110 transition-transform duration-300">88%</span>
                      </div>
                      <h4 className="font-medium text-gray-900 mb-3 text-sm tracking-wide uppercase group-hover:text-gray-700 transition-colors duration-300">Communication Flow</h4>
                      <p className="text-gray-600 text-sm leading-relaxed">Peter's big picture thinking complements Olivia's detail orientation perfectly.</p>
                    </div>
                    
                    <div className="text-center group">
                      <div className="w-24 h-24 bg-gray-50 border border-gray-200/50 rounded-full flex items-center justify-center mx-auto mb-6 hover:scale-105 transition-all duration-500 hover:border-gray-300/60" style={{animationDelay: '0.4s'}}>
                        <span className="text-3xl font-light text-gray-700 group-hover:scale-110 transition-transform duration-300">95%</span>
                      </div>
                      <h4 className="font-medium text-gray-900 mb-3 text-sm tracking-wide uppercase group-hover:text-gray-700 transition-colors duration-300">Growth Potential</h4>
                      <p className="text-gray-600 text-sm leading-relaxed">Their different strengths create a powerful dynamic for mutual development.</p>
                    </div>
                  </div>
                </div>
              </div>

              {/* Examples Grid */}
              <div className="flex flex-col md:grid md:grid-cols-2 gap-0 md:gap-12 mb-16">
                {/* Cognitive Processing Profile Card */}
                <div className="bg-white/80 backdrop-blur-sm rounded-none md:rounded-2xl p-0 md:p-8 border-0 md:border border-gray-200/50 hover:border-gray-300/60 transition-all duration-500 hover:translate-y-[-2px] group mb-4 md:mb-0">
                  <div className="p-3 md:p-0">
                    <div className="text-center mb-8">
                      <h3 className="text-2xl font-light text-gray-900 mb-2 tracking-tight">Cognitive Processing Profile</h3>
                      <p className="text-gray-600 font-normal">Personal Essence Report • Generated in 2 minutes</p>
                    </div>
                    
                    <div className="space-y-6">
                    <div className="transform group-hover:translate-x-1 transition-transform duration-300">
                      <h4 className="font-medium text-gray-900 mb-2 text-sm tracking-wide uppercase">Primary Style</h4>
                      <p className="text-gray-600 text-sm leading-relaxed">Creative Visionary (Big-Picture) - Naturally gravitates towards seeing the grand scheme and weaving ideas into cohesive visions.</p>
                    </div>
                    
                    <div className="transform group-hover:translate-x-1 transition-transform duration-500">
                      <h4 className="font-medium text-gray-900 mb-2 text-sm tracking-wide uppercase">Secondary Style</h4>
                      <p className="text-gray-600 text-sm leading-relaxed">Structured Strategist (Process) - Brings methodical execution to innovative ideas.</p>
                    </div>
                    
                    <div className="transform group-hover:translate-x-1 transition-transform duration-700">
                      <h4 className="font-medium text-gray-900 mb-2 text-sm tracking-wide uppercase">Key Insight</h4>
                      <p className="text-gray-600 text-sm leading-relaxed">A harmonious blend of creativity and structure that enables navigating challenges with agility while bringing visionary ideas to fruition.</p>
                    </div>
                    </div>
                  </div>
                </div>

                {/* Astro Data Card */}
                <div className="bg-white/80 backdrop-blur-sm rounded-none md:rounded-2xl p-0 md:p-8 border-0 md:border border-gray-200/50 hover:border-gray-300/60 transition-all duration-500 hover:translate-y-[-2px] group">
                  <div className="p-3 md:p-0">
                    <div className="text-center mb-8">
                      <h3 className="text-2xl font-light text-gray-900 mb-2 tracking-tight">Raw Astro Data</h3>
                      <p className="text-gray-600 font-normal">Precise astronomical calculations • Powered by Therai Swiss</p>
                    </div>
                    
                    <div className="space-y-6">
                    <div className="transform group-hover:translate-x-1 transition-transform duration-300">
                      <h4 className="font-medium text-gray-900 mb-2 text-sm tracking-wide uppercase">What This Shows</h4>
                      <p className="text-gray-600 text-sm leading-relaxed">The exact astronomical positions at your birth moment - the foundation for all astrological interpretation.</p>
                    </div>
                    
                    <div className="transform group-hover:translate-x-1 transition-transform duration-500">
                      <h4 className="font-medium text-gray-900 mb-2 text-sm tracking-wide uppercase">Sample Data</h4>
                      <p className="text-gray-600 text-sm leading-relaxed">Sun: Gemini 15°42' • Moon: Scorpio 28°13' • Rising: Virgo 3°51'</p>
                    </div>
                    
                    <div className="transform group-hover:translate-x-1 transition-transform duration-700">
                      <h4 className="font-medium text-gray-900 mb-2 text-sm tracking-wide uppercase">Why It Matters</h4>
                      <p className="text-gray-600 text-sm leading-relaxed">These precise coordinates create your unique cosmic blueprint - no two people born at different times have identical data.</p>
                    </div>
                    </div>

                    <div className="mt-6 p-4 bg-gray-50/60 rounded-xl border border-gray-200/30">
                      <div className="flex items-center justify-center gap-2 mb-2">
                        <div className="w-2 h-2 bg-gray-400 rounded-full animate-pulse"></div>
                        <span className="text-xs font-medium text-gray-700 tracking-wide uppercase">Therai Swiss</span>
                      </div>
                      <p className="text-xs text-gray-600 text-center leading-relaxed">
                        Swiss-precision astronomical calculations in seconds
                      </p>
                    </div>
                  </div>
                </div>
              </div>
              
              <div className="text-center mt-16">
                <button 
                  onClick={handleGetReportClick}
                  className="bg-gray-900 text-white px-12 py-4 rounded-xl text-lg font-normal hover:bg-gray-800 transition-all duration-300 hover:scale-105 border border-gray-800/20 shadow-lg hover:shadow-xl"
                >
                  Unlock
                </button>
                <p className="text-gray-500 mt-4 font-light">Takes 2 minutes • Instant results</p>
              </div>
            </div>
          </div>
        </section>

        <TestsSection />
        {!isMobile && (
          <div id="report-form" ref={reportFormRef}>
            <ReportForm onReportCreated={(guestReportId, name, email) => {
              // NEW: Unified success handling for desktop
              setUnifiedSuccessData({ guestReportId, name, email });
            }} />
          </div>
        )}
        <TheraiChatGPTSection />
        <FeaturesSection onGetReportClick={handleGetReportClick} />
        <Footer />

        {isMobile && !isMobileDrawerOpen && !unifiedSuccessData && !stripeSuccess.showSuccessModal && !stripeSuccess.showOriginalSuccessScreen && (
          <div
            className={`fixed bottom-6 right-6 z-50 transition-all duration-300 ${
              showUnlockFab ? 'opacity-100 translate-y-0' : 'opacity-0 translate-y-2 pointer-events-none'
            }`}
            aria-hidden={!showUnlockFab}
          >
            <Button
              onClick={handleGetReportClick}
              className="bg-gray-900 text-white px-6 py-4 rounded-xl text-base font-normal shadow-lg hover:bg-gray-800 transition-all duration-300"
              aria-label="Unlock report"
            >
              Unlock
            </Button>
          </div>
        )}

        {/* Mobile: use top-level portal sheet for stable keyboard handling */}
        <MobileReportSheet
          isOpen={isMobileDrawerOpen}
          onOpenChange={setIsMobileDrawerOpen}
          onReportCreated={(data) => {
            console.log('[PublicReport] onReportCreated (mobile):', data);
            setUnifiedSuccessData({ guestReportId: data?.guestReportId, name: data?.name, email: data?.email });
          }}
        />

        {/* Payment Processing Success Message */}
        {stripeSuccess.showSuccessModal && stripeSuccess.isProcessing && (
          <div className="fixed inset-0 bg-black/50 flex items-center justify-center p-4 z-50">
            <div className="bg-white rounded-xl p-8 max-w-md w-full text-center">
              <div className="w-12 h-12 border-2 border-gray-200 border-t-gray-900 rounded-full animate-spin mx-auto mb-4"></div>
              <h3 className="text-xl font-light text-gray-900 mb-2">Payment Successful!</h3>
              <p className="text-gray-600">Loading your report...</p>
            </div>
          </div>
        )}

        {/* Success Screen - unified for both Stripe return and direct form submission */}
        {(
          (stripeSuccess.showOriginalSuccessScreen && stripeSuccess.guestId) ||
          (unifiedSuccessData && (typeof window === 'undefined' ? true : sessionStorage.getItem('pendingFlow') !== 'paid'))
        ) ? (
          <div className="fixed inset-0 bg-black/50 flex items-center justify-center p-4 z-50">
            <div className="max-w-2xl w-full max-h-[90vh] overflow-y-auto flex items-center justify-center">
              <SuccessScreen
                ref={successScreenRef}
                isLoading={false}
              />
            </div>
          </div>
        ) : null}
      </div>
    );
  } catch (err: any) {
    return <div>Sorry, something went wrong.</div>;
  }
};

export default PublicReport;<|MERGE_RESOLUTION|>--- conflicted
+++ resolved
@@ -72,7 +72,6 @@
         console.error('[Recovery] Error recovering report URL from storage:', e);
       }
     }
-
 
     // Phase 3: Process Stripe return or standard guest flow with the determined guest ID.
     if (isStripeSuccessReturn && currentGuestId) {
@@ -96,33 +95,11 @@
       window.history.replaceState({}, '', newUrl.toString());
     }
     
-<<<<<<< HEAD
     // Simple guest ID handling - URL only
     if (currentGuestId) {
       log('info', 'Guest ID found, storing and setting state', { guestId: currentGuestId }, 'publicReport');
       storeGuestReportId(currentGuestId);
       setActiveGuestId(currentGuestId);
-=======
-    // Simple guest ID handling - URL only; if missing, try recover via stored reportUrl
-    if (guestId) {
-      log('info', 'Guest ID found, storing and setting state', { guestId }, 'publicReport');
-      storeGuestReportId(guestId);
-      setActiveGuestId(guestId);
-    } else {
-      try {
-        const savedUrl = localStorage.getItem('reportUrl') || sessionStorage.getItem('reportUrl');
-        if (savedUrl && typeof window !== 'undefined') {
-          // Replace location to recovered URL (stays on this page but with params)
-          window.history.replaceState({}, '', savedUrl);
-          const params = new URL(savedUrl).searchParams;
-          const recoveredId = params.get('guest_id');
-          if (recoveredId) {
-            setActiveGuestId(recoveredId);
-            setUnifiedSuccessData({ guestReportId: recoveredId, name: '', email: '' });
-          }
-        }
-      } catch {}
->>>>>>> c1005c6a
     }
     
     setIsGuestIdLoading(false);
